use crypto::PublicKey;
use log::info;
use serde::{Deserialize, Serialize};
use std::collections::HashMap;
use std::net::SocketAddr;

#[derive(Deserialize, Serialize)]
pub struct Parameters {
    /// The depth of the garbage collection (Denominated in number of rounds).
    pub gc_depth: u64,
    /// The delay after which the synchronizer retries to send sync requests. Denominated in ms.
    pub sync_retry_delay: u64,
    /// Determine with how many nodes to sync when re-trying to send sync-request. These nodes
    /// are picked at random from the committee.
    pub sync_retry_nodes: usize,
    /// The preferred batch size. The workers seal a batch of transactions when it reaches this size.
    /// Denominated in bytes.
    pub batch_size: usize,
    /// The delay after which the workers seal a batch of transactions, even if `max_batch_size`
    /// is not reached. Denominated in ms.
    pub max_batch_delay: u64,
}

impl Default for Parameters {
    fn default() -> Self {
        Self {
            gc_depth: 50,
            sync_retry_delay: 5_000,
            sync_retry_nodes: 3,
            batch_size: 500_000,
            max_batch_delay: 100,
        }
    }
}

impl Parameters {
    pub fn log(&self) {
        // NOTE: These log entries are used to compute performance.
        info!("Garbage collection depth set to {} rounds", self.gc_depth);
        info!("Sync retry delay set to {} ms", self.sync_retry_delay);
        info!("Sync retry nodes set to {} nodes", self.sync_retry_nodes);
        info!("Batch size set to {} B", self.batch_size);
        info!("Max batch delay set to {} ms", self.max_batch_delay);
    }
}

pub type EpochNumber = u128;
pub type Stake = u32;

#[derive(Clone, Deserialize, Serialize)]
pub struct Authority {
    /// The voting power of this authority.
    pub stake: Stake,
    /// Address to receive client transactions.
    pub transactions_address: SocketAddr,
    /// Address to receive messages from other nodes.
    pub mempool_address: SocketAddr,
}

#[derive(Clone, Deserialize, Serialize)]
pub struct Committee {
    pub authorities: HashMap<PublicKey, Authority>,
    pub epoch: EpochNumber,
}

impl Committee {
    pub fn new(info: Vec<(PublicKey, Stake, SocketAddr, SocketAddr)>, epoch: EpochNumber) -> Self {
        Self {
            authorities: info
                .into_iter()
                .map(|(name, stake, transactions_address, mempool_address)| {
                    let authority = Authority {
                        stake,
                        transactions_address,
                        mempool_address,
                    };
                    (name, authority)
                })
                .collect(),
            epoch,
        }
    }

    /// Return the stake of a specific authority.
    pub fn stake(&self, name: &PublicKey) -> Stake {
<<<<<<< HEAD
        self.authorities.get(&name).map_or_else(|| 0, |x| x.stake)
=======
        self.authorities.get(name).map_or_else(|| 0, |x| x.stake)
>>>>>>> c95ec5ee
    }

    /// Returns the stake required to reach a quorum (2f+1).
    pub fn quorum_threshold(&self) -> Stake {
        // If N = 3f + 1 + k (0 <= k < 3)
        // then (2 N + 3) / 3 = 2f + 1 + (2k + 2)/3 = 2f + 1 + k = N - f
        let total_votes: Stake = self.authorities.values().map(|x| x.stake).sum();
        2 * total_votes / 3 + 1
    }

    /// Returns the address to receive client transactions.
    pub fn transactions_address(&self, name: &PublicKey) -> Option<SocketAddr> {
        self.authorities.get(name).map(|x| x.transactions_address)
    }

    /// Returns the mempool addresses of a specific node.
    pub fn mempool_address(&self, name: &PublicKey) -> Option<SocketAddr> {
        self.authorities.get(name).map(|x| x.mempool_address)
    }

    /// Returns the mempool addresses of all nodes except `myself`.
    pub fn broadcast_addresses(&self, myself: &PublicKey) -> Vec<(PublicKey, SocketAddr)> {
        self.authorities
            .iter()
            .filter(|(name, _)| name != &myself)
            .map(|(name, x)| (*name, x.mempool_address))
            .collect()
    }
}<|MERGE_RESOLUTION|>--- conflicted
+++ resolved
@@ -83,11 +83,7 @@
 
     /// Return the stake of a specific authority.
     pub fn stake(&self, name: &PublicKey) -> Stake {
-<<<<<<< HEAD
-        self.authorities.get(&name).map_or_else(|| 0, |x| x.stake)
-=======
         self.authorities.get(name).map_or_else(|| 0, |x| x.stake)
->>>>>>> c95ec5ee
     }
 
     /// Returns the stake required to reach a quorum (2f+1).
